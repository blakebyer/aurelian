--- conflicted
+++ resolved
@@ -1,7 +1,6 @@
 """
 Configuration for the PaperQA agent.
 """
-import warnings
 from dataclasses import dataclass, field
 import os
 from typing import Optional, List
@@ -87,20 +86,13 @@
         if self.workdir is None:
             self.workdir = WorkDir()
 
-    def set_paperqa_settings(self,
-                             paper_directory) -> PQASettings:
+    def get_paperqa_settings(self) -> PQASettings:
         """
         Convert to PaperQA Settings object.
 
         This allows users to customize all PaperQA settings through the dependencies object.
         Any changes to the dependencies will be reflected in the returned Settings object.
-
-        Args:
-            paper_directory (str): Directory containing papers to be indexed or queried against.
         """
-        if not os.environ.get("PQA_HOME"):
-            os.environ["PQA_HOME"] = paper_directory
-
         return PQASettings(
             llm=self.llm,
             summary_llm=self.summary_llm,
@@ -123,18 +115,15 @@
                 search_count=self.search_count,
                 index=IndexSettings(
                     name=self.index_name,
-                    paper_directory=paper_directory
+                    paper_directory=self.paper_directory,
                 ),
             ),
         )
 
 
-def get_config(paper_directory) -> PaperQADependencies:
+def get_config() -> PaperQADependencies:
     """
     Get the PaperQA configuration from environment variables or defaults.
-
-    Args:
-        paper_directory (str): Directory containing papers to be indexed or queried against.
 
     Returns:
         A PaperQADependencies instance with default settings.
@@ -143,20 +132,12 @@
         Users can modify the returned object to customize settings.
         Example:
             ```python
-            deps = get_config(paper_directory="/path/to/papers")
+            deps = get_config()
             deps.llm = "claude-3-sonnet-20240229"  # Use Claude instead of default GPT-4
             deps.temperature = 0.5  # Increase temperature
             deps.evidence_k = 15  # Retrieve more evidence
             ```
     """
-<<<<<<< HEAD
-
-    if not os.path.exists(paper_directory):
-        warnings.warn(f"Paper directory does not exist: {paper_directory}. Creating it.")
-        os.makedirs(paper_directory, exist_ok=True)
-
-=======
->>>>>>> cf64c470
     workdir_path = os.environ.get("AURELIAN_WORKDIR", None)
     workdir = WorkDir(location=workdir_path) if workdir_path else None
 
